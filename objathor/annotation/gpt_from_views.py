--- conflicted
+++ resolved
@@ -15,11 +15,8 @@
 from objathor.utils.gpt_utils import get_answer
 from objathor.utils.queries import Text, Image, ComposedMessage
 
-<<<<<<< HEAD
-=======
-# Attribution: code adapted from original by Yue Yang, developed during an internship at AI2
-
->>>>>>> 0e13dfae
+# Attribution: code adapted and extended from original by Yue Yang, developed during an internship at AI2
+
 DEFAULT_THUMBNAIL_SOURCE_URL = "https://objaverse-im.s3.us-west-2.amazonaws.com"
 DEFAULT_VIEW_INDICES = ("0", "3", "6", "9")
 
