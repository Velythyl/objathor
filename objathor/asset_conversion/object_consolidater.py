import argparse
import gzip
import json
import logging
import math
import os
import random
import shutil
import sys
from collections import defaultdict
from typing import Dict, List, Optional

# TODO import shared libs, not sure how to find inside of blender
# from data_generation.asset_conversion.util import get_json_save_path

try:
    import bpy
    import bmesh
except ImportError:
    raise

import pickle

import numpy as np


dir_path = os.path.dirname(os.path.realpath(__file__))
if not dir_path in sys.path:
    sys.path.append(dir_path)

import importlib
import util

importlib.reload(util)

FORMAT = "%(asctime)s %(message)s"
logger = logging.getLogger(__name__)


def rotation_matrix(axis: np.ndarray, theta: float) -> np.ndarray:
    """
    Return the rotation matrix associated with counterclockwise rotation about
    the given axis by theta radians.
    """
    axis = np.asarray(axis)
    axis = axis / math.sqrt(np.dot(axis, axis))
    a = math.cos(theta / 2.0)
    b, c, d = -axis * math.sin(theta / 2.0)
    aa, bb, cc, dd = a * a, b * b, c * c, d * d
    bc, ad, ac, ab, bd, cd = b * c, a * d, a * c, a * b, b * d, c * d
    return np.array(
        [
            [aa + bb - cc - dd, 2 * (bc + ad), 2 * (bd - ac)],
            [2 * (bc - ad), aa + cc - bb - dd, 2 * (cd + ab)],
            [2 * (bd + ac), 2 * (cd - ab), aa + dd - bb - cc],
        ]
    )


def reset_scene():
    # delete everything that isn't part of a camera or a light
    for obj in bpy.data.objects:
        if obj.type not in {"CAMERA", "LIGHT"}:
            # uv_layers = obj.data.uv_layers
            # for texture in uv_layers:
            #     try:
            #         uv_layers.remove(texture)
            #     except:
            #         logger.debug(obj)
            #         raise Exception()
            bpy.data.objects.remove(obj, do_unlink=True)
    # delete all the materials
    for material in bpy.data.materials:
        bpy.data.materials.remove(material, do_unlink=True)
    # delete all the textures
    for texture in bpy.data.textures:
        bpy.data.textures.remove(texture, do_unlink=True)
    # delete all the images
    for image in bpy.data.images:
        bpy.data.images.remove(image, do_unlink=True)


def load_model(model_path: str) -> None:
    assert model_path.endswith(".glb")
    bpy.ops.import_scene.gltf(filepath=model_path, merge_vertices=True)


def flatten_scene_hierarchy():
    for obj in bpy.data.objects:
        obj.select_set(True)
        bpy.context.view_layer.objects.active = obj
        for modifier in obj.modifiers:
            bpy.ops.object.modifier_apply(modifier=modifier.name)
    bpy.ops.object.transform_apply(location=True, rotation=True, scale=True)
    bpy.ops.object.parent_clear(type="CLEAR")


def delete_nonmesh_objects():
    # select non-mesh objects
    non_meshes = [obj for obj in bpy.data.objects if obj.type != "MESH"]
    bpy.ops.object.select_all(action="DESELECT")
    # select all objects for deletion
    for obj in non_meshes:
        obj.select_set(True)
    bpy.ops.object.delete()


def resize_object(mesh: bpy.types.Object, max_side_length_meters: float) -> None:
    # select the mesh
    bpy.ops.object.select_all(action="DESELECT")
    mesh.select_set(True)
    # get the bounding box
    x_size, y_size, z_size = mesh.dimensions
    # get the max side length
    curr_max_side_length = max([x_size, y_size, z_size])
    # get the scale factor
    scale_factor = max_side_length_meters / curr_max_side_length
    # scale the object
    bpy.ops.transform.resize(value=(scale_factor, scale_factor, scale_factor))
    # 0 out the transform
    bpy.ops.object.transforms_to_deltas(mode="ALL")


def center_mesh(mesh: bpy.types.Object) -> None:
    # select the mesh
    bpy.ops.object.select_all(action="DESELECT")
    mesh.select_set(True)
    # clear and keep the transformation of the parent
    bpy.ops.object.parent_clear(type="CLEAR_KEEP_TRANSFORM")
    # set the mesh position to the origin, use the bounding box center
    bpy.ops.object.origin_set(type="ORIGIN_GEOMETRY", center="BOUNDS")
    bpy.context.object.location = (0, 0, 0)
    # 0 out the transform
    bpy.ops.object.transforms_to_deltas(mode="ALL")


def join_meshes() -> bpy.types.Object:
    # get all the meshes in the scene
    meshes = [obj for obj in bpy.data.objects if obj.type == "MESH"]
    # join all of the meshes
    bpy.ops.object.select_all(action="DESELECT")
    for mesh in meshes:
        mesh.select_set(True)
        bpy.context.view_layer.objects.active = mesh
    # join the meshes
    bpy.ops.object.join()
    meshes = [obj for obj in bpy.data.objects if obj.type == "MESH"]
    assert len(meshes) == 1
    mesh = meshes[0]
    return mesh


def is_mesh_manifold(mesh: bpy.types.Object) -> bool:
    bpy.ops.object.editmode_toggle()
    bm = bmesh.from_edit_mesh(mesh.data)

    # Clear the BMesh selection
    for v in bm.verts:
        v.select = False
    for e in bm.edges:
        e.select = False
    for f in bm.faces:
        f.select = False

    # Select all non-manifold edges
    for edge in bm.edges:
        if not edge.is_manifold:
            bpy.ops.object.editmode_toggle()
            return False
    # Write the BMesh back to the mesh and exit edit mode
    bpy.ops.object.editmode_toggle()
    return True


def decimate(mesh: bpy.types.Object, decimation_ratio: float) -> None:
    bpy.ops.object.select_all(action="DESELECT")
    mesh.select_set(True)
    bpy.context.view_layer.objects.active = mesh
    bpy.ops.object.modifier_add(type="DECIMATE")
    bpy.context.object.modifiers["Decimate"].ratio = decimation_ratio
    bpy.context.object.modifiers["Decimate"].use_collapse_triangulate = True

    try:
        bpy.ops.object.modifier_apply(modifier="Decimate")
    except:
        pass


def add_uvmap(
    mesh: bpy.types.Object, image_height: int, image_width: int, texture_path: str
) -> None:
    # select the mesh
    bpy.ops.object.select_all(action="DESELECT")
    mesh.select_set(True)
    # delete all existing uv maps
    # for uv_map in mesh.data.uv_layers:
    #     mesh.data.uv_layers.remove(uv_map)
    # create a new uv map
    # get all uv map names
    uv_map_names = [uv_map.name for uv_map in mesh.data.uv_layers]
    bpy.ops.mesh.uv_texture_add()
    # get the new uv map name
    new_uv_map_names = [uv_map.name for uv_map in mesh.data.uv_layers]
    new_uv_map_name = list(set(new_uv_map_names) - set(uv_map_names))[0]
    # set the active uv map to the new one
    # set the active rendered uv map to the new one
    # uv_layer_name = list(mesh.data.uv_layers.keys())[0]
    # mesh.data.uv_layers[uv_layer_name].active_render = True
    # open up the UV Editing tab
    bpy.ops.object.mode_set(mode="EDIT")
    # get the name of the new uv map
    bpy.ops.uv.smart_project(island_margin=0.002, area_weight=0)
    # create a new image of the uv map
    image = bpy.data.images.new(
        name=texture_path, height=image_height, width=image_width
    )
    return image, new_uv_map_name


def create_uv_map(object: bpy.types.Object, texture_size: int) -> None:
    island_separation = 0.0005 / (texture_size / 512)
    logger.debug(f"ISLAND SEPARATION: {str(island_separation)}")

    object.select_set(True)
    bpy.context.view_layer.objects.active = bpy.context.selected_objects[0]

    bpy.ops.object.mode_set(mode="EDIT")
    bpy.ops.mesh.select_all(action="SELECT")

    # Smart project method
    bpy.ops.uv.smart_project(
        angle_limit=math.radians(30), island_margin=island_separation, area_weight=1.0
    )

    bpy.ops.object.mode_set(mode="OBJECT")


def process_material(
    material: bpy.types.Material,
    image: bpy.data.images,
) -> None:
    material.use_nodes = True
    # get the principled BSDF node
    bsdf = material.node_tree.nodes["Principled BSDF"]
    # create a new image texture nodeA
    image_texture = material.node_tree.nodes.new(type="ShaderNodeTexImage")
    image_texture.image = image
    # get the metallic input
    metallic_input = bsdf.inputs["Metallic"]
    # get the links
    links = material.node_tree.links
    # get the links that are connected to the metallic input
    connected_links = [link for link in links if link.to_socket == metallic_input]
    # break the connection
    for link in connected_links:
        links.remove(link)
    bsdf.inputs["Metallic"].default_value = 0
    # deselect all nodes in the node_tree
    for node in material.node_tree.nodes:
        node.select = False
    # select the image texture node
    # image_texture.select = True
    material.node_tree.nodes.active = image_texture


def set_material_uvs(image: bpy.types.Image) -> None:
    # add image texture to the material and set the image to the uv map
    throw_exception = False
    for material in bpy.data.materials:
        if "Principled BSDF" not in material.node_tree.nodes:
            bsdf = material.node_tree.nodes.new("ShaderNodeBsdfPrincipled")
            # connect the output of the principled BSDF node to the material output
            material.node_tree.links.new(
                bsdf.outputs["BSDF"],
                material.node_tree.nodes["Material Output"].inputs["Surface"],
            )
            if "Image Texture" in material.node_tree.nodes:
                image_texture = material.node_tree.nodes["Image Texture"]
                # connect the image texture to the base color of the principled BSDF node
                material.node_tree.links.new(
                    image_texture.outputs["Color"], bsdf.inputs["Base Color"]
                )
            throw_exception = True
    # if throw_exception:
    #     raise ValueError("Principled BSDF node not found in material")
    for material in bpy.data.materials:
        process_material(material, image)


def get_visibility_points(
    mesh: bpy.types.Object,
    voxel_size: float = 0.05,
    min_voxels: int = 3,
    visualize: bool = False,
    add_unity_rotation_correction: bool = False,
) -> List[Dict[str, float]]:
    """Get visibility points for a mesh.
    add_unity_rotation_correction: if True, add a rotation correction to the
        points so that they are in the same coordinate system as Unity. This
        rotates the points 90 degrees around the x-axis.
    """
    vertices = mesh.data.vertices
    # convert the vertices to a numpy array
    vertices = np.array(
        [mesh.matrix_world @ vertex.co for vertex in mesh.data.vertices]
    )
    x_max, y_max, z_max = vertices.max(axis=0)
    x_min, y_min, z_min = vertices.min(axis=0)
    # get the voxels in each direction
    xs = np.linspace(
        x_min, x_max, max(min_voxels, int((x_max - x_min) / voxel_size)), endpoint=True
    )
    ys = np.linspace(
        y_min, y_max, max(min_voxels, int((y_max - y_min) / voxel_size)), endpoint=True
    )
    zs = np.linspace(
        z_min, z_max, max(min_voxels, int((z_max - z_min) / voxel_size)), endpoint=True
    )
    if len(xs) > 10:
        xs = np.linspace(
            x_min, x_max, int((x_max - x_min) / (voxel_size * 2)), endpoint=True
        )
    if len(ys) > 10:
        ys = np.linspace(
            y_min, y_max, int((y_max - y_min) / (voxel_size * 2)), endpoint=True
        )
    if len(zs) > 10:
        zs = np.linspace(
            z_min, z_max, int((z_max - z_min) / (voxel_size * 2)), endpoint=True
        )
    x_voxel_size = xs[1] - xs[0]
    y_voxel_size = ys[1] - ys[0]
    z_voxel_size = zs[1] - zs[0]
    logger.debug(
        (
            len(mesh.data.polygons),
            len(xs) * len(ys) * len(zs),
            x_min,
            x_max,
            y_min,
            y_max,
            z_min,
            z_max,
            min_voxels,
            voxel_size,
            x_voxel_size,
            y_voxel_size,
            z_voxel_size,
        )
    )
    # sample points on the surface of the mesh
    if len(mesh.data.polygons) == 0:
        if len(mesh.data.vertices) == 0:
            return {}
        else:
            points = np.array(
                [mesh.matrix_world @ vertex.co for vertex in mesh.data.vertices]
            )
            points = [dict(x=x, y=y, z=z) for x, y, z in points.tolist()]
            num_points = len(xs) * len(ys) * len(zs)
            sampled_points = random.choices(
                points,
                k=num_points,
            )
            return sampled_points
    polygon_indices = random.choices(
        population=range(len(mesh.data.polygons)),
        weights=[polygon.area for polygon in mesh.data.polygons],
        k=len(xs) * len(ys) * len(zs) * 5,
    )
    surface_points = []
    for polygon_index in polygon_indices:
        verts = [
            mesh.matrix_world @ mesh.data.vertices[vertex_index].co
            for vertex_index in mesh.data.polygons[polygon_index].vertices
        ]
        # choose a random point on the surface of the polygon
        lines = [
            [verts[0], verts[1]],
            [verts[1], verts[2]],
            [verts[2], verts[0]],
        ]
        chosen_lines = random.sample(lines, k=2)
        # get the random point on each line
        points_on_line = [
            vert1 + random.uniform(0, 1) * (vert2 - vert1)
            for vert1, vert2 in chosen_lines
        ]
        # get a random point between the two points
        point = points_on_line[0] + random.uniform(0, 1) * (
            points_on_line[1] - points_on_line[0]
        )
        surface_points.append([point.x, point.y, point.z])
    # NOTE: put each of the points in a voxel
    points_per_voxel = defaultdict(list)
    for point in surface_points:
        x, y, z = point
        x_i = int((x - x_min) / x_voxel_size)
        y_i = int((y - y_min) / y_voxel_size)
        z_i = int((z - z_min) / z_voxel_size)
        points_per_voxel[(x_i, y_i, z_i)].append(point)
    # NOTE: get the rotation matrix for rotating about the x axis by 90 degrees
    rotate_x_axis_matrix = rotation_matrix(np.array([1, 0, 0]), math.pi / 2)
    # NOTE: for each voxel, choose the point that is nearest to the center of it
    vis_points = []
    for (x_i, y_i, z_i), points in points_per_voxel.items():
        # center of the voxel
        x = (x_i * x_voxel_size) + (x_voxel_size / 2) + x_min
        y = (y_i * y_voxel_size) + (y_voxel_size / 2) + y_min
        z = (z_i * z_voxel_size) + (z_voxel_size / 2) + z_min
        # find the point closest to the center of the voxel
        center = np.array([x, y, z])
        closest_point = min(points, key=lambda p: np.linalg.norm(p - center))
        if add_unity_rotation_correction:
            closest_point = rotate_x_axis_matrix @ closest_point
        vis_point = dict(x=closest_point[0], y=closest_point[1], z=closest_point[2])
        # rotate the vis_point 90 degrees around the x axis
        vis_points.append(vis_point)
    if visualize:
        # create a new parent object for the visibility points
        vis_points_parent = bpy.data.objects.new("vis_points", None)
        bpy.context.scene.collection.objects.link(vis_points_parent)
        # for each of the visibility points, create a new sphere at the point location
        for vis_point in vis_points:
            vis_point_obj = bpy.data.objects.new("vis_point", None)
            vis_point_obj.location = (vis_point["x"], vis_point["y"], vis_point["z"])
            vis_point_obj.empty_display_type = "SPHERE"
            vis_point_obj.empty_display_size = voxel_size / 2
            vis_point_obj.parent = vis_points_parent
            bpy.context.scene.collection.objects.link(vis_point_obj)
    return vis_points


def mirror_object(obj: bpy.types.Object):
    obj.scale[0] = -1
    bpy.ops.object.transform_apply(location=False, rotation=False, scale=True)
    # flip normals
    if obj.type == "MESH":
        bpy.ops.object.mode_set(mode="EDIT")
        bpy.ops.mesh.flip_normals()
        bpy.ops.object.mode_set(mode="OBJECT")


def rotate_for_unity(obj: bpy.types.Object, export: bool = True):
    if export == True:
        rotation_sign = -1
    elif export == False:
        rotation_sign = 1
    obj.rotation_euler[0] = math.radians(90 * rotation_sign)
    bpy.ops.object.transform_apply(location=False, rotation=True, scale=False)


def bake_image(
    image: bpy.data.images,
    TEXTURE_PATH: str,
    engine: str,
) -> None:
    bpy.context.scene.render.engine = engine
    bpy.context.scene.cycles.bake_type = "DIFFUSE"
    bpy.context.scene.render.bake.use_pass_direct = False
    bpy.context.scene.render.bake.use_pass_indirect = False
    bpy.ops.object.bake(type="DIFFUSE", pass_filter={"COLOR"}, save_mode="EXTERNAL")
    image.save_render(filepath=TEXTURE_PATH)


# GPT generated so doubt it works
def to_dict(
    asset_name: str,
    visibility_points: Optional[Dict[str, float]] = None,
    albedo_path: str = None,
    normal_path: str = None,
    emission_path: str = None,
    receptacle: bool = False,
):
    obj = bpy.context.object
    obj.data.calc_normals_split()

    # Make sure it's a mesh object
    if obj.type == "MESH":
        # Get the mesh data
        mesh = obj.data

        mesh_data = {"vertices": [], "normals": [], "uvs": [], "faces": []}

        # Get the first UV layer if it exists
        uv_layer = mesh.uv_layers.active.data if mesh.uv_layers else None

        # Loop over the loops
        for loop in mesh.loops:
            # Append the vertex position to the vertices list
            vert = mesh.vertices[loop.vertex_index].co[:]
            mesh_data["vertices"].append(dict(x=vert[0], y=vert[1], z=vert[2]))

            normal = loop.normal[:]
            # Append the loop normal to the normals list
            mesh_data["normals"].append(dict(x=normal[0], y=normal[1], z=normal[2]))

            # Append the UV coordinates to the uvs list if there is a UV layer
            if uv_layer:
                uv = uv_layer[loop.index].uv[:]
                mesh_data["uvs"].append(dict(x=uv[0], y=uv[1]))

        # Loop over the polygons (faces)
        for poly in mesh.polygons:
            # Append the loop indices of the face to the faces list
            mesh_data["faces"].extend(poly.loop_indices)

        logger.debug(
            f"Ended with"
            f" {len(mesh_data['vertices'])} vertices,"
            f" {len(mesh_data['normals'])} normals,"
            f" {len(mesh_data['uvs'])} uvs,"
            f" {len(mesh_data['faces'])} faces, and "
            f" and {len(set(mesh_data['faces']))} unique elements ref'ed in faces"
        )

        return {
            # "action": "CreateRuntimeAsset",
            "name": asset_name,
            "receptacleCandidate": receptacle,
            "albedoTexturePath": albedo_path,
            "normalTexturePath": normal_path,
            "emissionTexturePath": emission_path,
            "vertices": mesh_data["vertices"],
            "triangles": mesh_data["faces"],
            "normals": mesh_data["normals"],
            "visibilityPoints": visibility_points,
            "uvs": mesh_data["uvs"],
        }


def save_json(
    save_path: str,
    asset_name: str,
    visibility_points: Optional[Dict[str, float]] = None,
    albedo_path: str = None,
    normal_path: str = None,
    emission_path: str = None,
    receptacle: bool = False,
) -> None:
    with open(save_path, "w") as f:
        json.dump(
            to_dict(
                asset_name=asset_name,
                visibility_points=visibility_points,
                albedo_path=albedo_path,
                normal_path=normal_path,
                emission_path=emission_path,
                receptacle=receptacle,
            ),
            f,
            indent=2,
        )


def compress_file(input_file_path: str, output_file_path: str, compresslevel=2):
    with open(input_file_path, "rb") as f_in:
        with gzip.open(output_file_path, "wb", compresslevel=compresslevel) as f_out:
            shutil.copyfileobj(f_in, f_out)
    os.remove(input_file_path)


def save_pickle_gzip(
    asset_name: str,
    save_path: str,
    visibility_points: Optional[List[Dict[str, float]]] = None,
    albedo_path: str = None,
    normal_path: str = None,
    emission_path: str = None,
    receptacle: bool = False,
) -> None:
    tmp_path = save_path.replace(".gz", "")
    with open(tmp_path, "wb") as f:
        pickle.dump(
            obj=to_dict(
                asset_name=asset_name,
                visibility_points=visibility_points,
                albedo_path=albedo_path,
                normal_path=normal_path,
                emission_path=emission_path,
                receptacle=receptacle,
            ),
            file=f,
            protocol=4,
        )
    compress_file(tmp_path, save_path)


def set_base_to_origin(obj):
    # Move origin to geometry
    bpy.ops.object.origin_set(type="GEOMETRY_ORIGIN", center="BOUNDS")
    # Offset mesh so origin rests at base
    bpy.context.view_layer.objects.active = obj
    bpy.ops.object.mode_set(mode="EDIT")
    bpy.ops.mesh.select_all(action="SELECT")
    bpy.ops.transform.translate(value=(0, 0, obj.dimensions.z / 2))
    bpy.ops.mesh.select_all(action="DESELECT")
    bpy.ops.object.mode_set(mode="OBJECT")
    bpy.ops.object.transform_apply()


def find_surface_area(obj):
    # Ensure the object is a mesh
    if obj.type != "MESH":
        raise ValueError("Object must be a mesh")
    # Create a new bmesh object
    bm = bmesh.new()
    # Load the object mesh into bmesh
    bm.from_mesh(obj.data)
    # Ensure the bmesh is in a valid state
    bm.faces.ensure_lookup_table()
    # Calculate the surface area
    surface_area = sum(f.calc_area() for f in bm.faces)
    # Cleanup the bmesh
    bm.free()
    return surface_area


def is_element_garbage(obj: bpy.types.Object) -> bool:
    # Check if object is a flat planar object

    # A small number to handle floating point inaccuracies
    eps = 1e-4

    # Get the coordinates of first vertex
    first_vertex = obj.data.vertices[0].co

    # Initialize flags
    same_x, same_y, same_z = True, True, True

    # Compare all other vertices with the first one
    for v in obj.data.vertices[1:]:
        if abs(v.co.x - first_vertex.x) > eps:
            same_x = False
        if abs(v.co.y - first_vertex.y) > eps:
            same_y = False
        if abs(v.co.z - first_vertex.z) > eps:
            same_z = False
        # Early exit if none of the flags are True
        if not (same_x or same_y or same_z):
            break

    if same_x == True or same_y == True or same_z == True:
        return True
    else:
        return False


def is_object_closed(obj):
    # Start a bmesh instance
    bm = bmesh.new()

    # Load the object's data into the bmesh
    bm.from_mesh(obj.data)

    # Update the mesh with the new data
    bm.edges.ensure_lookup_table()

    # Check for any edge where 'is_boundary' property is True
    for e in bm.edges:
        if e.is_boundary:
            # Clean up the bmesh and return False
            bm.free()
            return False

    # Clean up the bmesh and return True
    bm.free()
    return True


def weld_vertices(vertex_selection: tuple = ("all"), distance_threshold: float = 0.001):
    # Get the active object
    obj = bpy.context.active_object

    # Make sure the active object is a mesh
    if obj.type == "MESH":
        # Get into edit mode (necessary to perform operations on the mesh)
        bpy.ops.object.mode_set(mode="EDIT")

        # Create a bmesh object and fill it with our mesh
        bm = bmesh.from_edit_mesh(obj.data)

        # Deselect all vertices to start from a clean slate
        bpy.ops.mesh.select_all(action="DESELECT")
        bm.select_flush(False)

        # Loop over the mesh edges
        for edge in bm.edges:
            # Select border vertices if specified
            if "border" in vertex_selection and len(edge.link_faces) == 1:
                edge.verts[0].select = True
                edge.verts[1].select = True
            # Select non-border vertices if specified
            elif "nonborder" in vertex_selection and len(edge.link_faces) > 1:
                edge.verts[0].select = True
                edge.verts[1].select = True

        # If all vertices are to be selected
        if "all" in vertex_selection:
            bpy.ops.mesh.select_all(action="SELECT")

        # Update the mesh to reflect the selection
        bmesh.update_edit_mesh(obj.data)

        # Weld the selected vertices that are within the distance threshold
        bmesh.ops.remove_doubles(
            bm, verts=[v for v in bm.verts if v.select], dist=distance_threshold
        )

        # Write our bmesh back to the original mesh
        bmesh.update_edit_mesh(obj.data)

        # Get back to object mode
        bpy.ops.object.mode_set(mode="OBJECT")
    else:
        logger.debug("The active object is not a mesh")


def delete_everything():
    materials = bpy.data.materials
    # delete all the materials
    for material in materials:
        bpy.data.materials.remove(material)
    # clear and delete everything
    bpy.ops.object.select_all(action="DESELECT")
    bpy.ops.object.select_all(action="SELECT")
    bpy.ops.object.delete()


def get_json_save_path(out_dir, object_name):
    return os.path.join(out_dir, f"{object_name}.json")


def get_picklegz_save_path(out_dir, object_name):
    return os.path.join(out_dir, f"{object_name}.pkl.gz")


# TODO cleanup, make args match APIs better
def glb_to_thor(
    object_path,
    output_dir,
    annotations_file,
    save_obj,
    engine="CYCLES",
    save_as_json=False,
    relative_texture_paths=True,
):
<<<<<<< HEAD
=======
    max_side_length_meters = 1
    annotations = {}
    if annotations_file is not None and annotations_file != "":
        with open(annotations_file, "r") as f:
            annotations = json.load(f)

>>>>>>> 610ba359
    logging.basicConfig(level=logging.DEBUG, format=FORMAT)

    object_name, ext = os.path.splitext(os.path.basename(object_path))

    annotations_path = annotations
    if annotations_path == "":
        annotation_dict = {
            "scale": 1,
            "pose_z_rot_angle": 0,
            "z_axis_scale": True,
            "ref_category": "Objaverse",
        }
    elif os.path.isdir(annotations_path):
        annotations_path = os.path.join(annotations_path, f"{object_name}.json.gz")
        with gzip.open(annotations_path, "rt") as f:
            annotation_dict = json.load(f)
    else:
        with open(annotations_path, "r") as f:
            annotation_dict = json.load(f)

        if object_name in annotation_dict:
            annotation_dict = annotation_dict[object_name]

    # DEPENDS ON WORLD-SCALE
    # object_size = 0.023 # needs to be hooked up to UID-key value input
    # object_size_is_height = True # binary for whether object_size represents height, or longest side
    # object_canonical_rotation = 3.14 # needs to be hooked up to UID-key value input

    max_side_length_meters = annotation_dict["scale"]

    logger.debug(f"max_side_length_meters: {max_side_length_meters}")

    if "receptacle" in annotation_dict:
        receptacle = annotation_dict["receptacle"]
    else:
        receptacle = (
            annotation_dict["ref_category"] in util.get_receptacle_object_types()
        )

    # Reset scene
    reset_scene()

    logger.debug("Loading model into scene and flattening hierarchy...")

    # Load new model into Blender
    load_model(object_path)
    original_object = bpy.context.selected_objects[0]

    # Flatten hierarchy
    flatten_scene_hierarchy()

    # Delete all objects that are not meshes
    delete_nonmesh_objects()
    logger.debug("Consolidating contiguous elements...")

    # Remove any garbage elements
    bpy.ops.object.select_all(action="SELECT")
    for obj in bpy.context.selected_objects:
        if is_element_garbage(obj) == True:
            bpy.data.objects.remove(obj)

    # Merge all objects together
    bpy.context.view_layer.objects.active = bpy.data.objects[0]
    bpy.ops.object.join()

    obj = bpy.data.objects[0]
    bpy.context.view_layer.objects.active = obj

    # Run initial weld of close-contact vertices
    logger.debug("Welding close-contact vertices...")
    logger.debug("PRE-BORDER WELD: " + str(len(obj.data.vertices)))
    weld_vertices(vertex_selection=("border"), distance_threshold=0.0001)
    logger.debug("POST-BORDER WELD: " + str(len(obj.data.vertices)))

    bpy.ops.mesh.customdata_custom_splitnormals_clear()
    bpy.context.object.data.auto_smooth_angle = math.radians(180)

    source_object = bpy.context.selected_objects[0]

    # Check whether mesh is manifold or not
    manifold_mesh = is_mesh_manifold(source_object)

    logger.debug("MESH IS MANIFOLD: " + str(manifold_mesh))

    # Rotate object into canonical rotation
    logger.debug(annotation_dict["pose_z_rot_angle"])

    bpy.context.object.rotation_mode = "XYZ"
    source_object.rotation_euler[2] += annotation_dict["pose_z_rot_angle"]

    # Scale the object to its canonical size, and determine its polycount
    if annotation_dict["z_axis_scale"]:
        scale_factor = source_object.dimensions.z / max_side_length_meters
    else:
        max_side_length_meters_in_original = max(
            source_object.dimensions.x,
            source_object.dimensions.y,
            source_object.dimensions.z,
        )
        scale_factor = max_side_length_meters_in_original / max_side_length_meters

    source_object.scale /= scale_factor

    # Freeze transforms of all objects
    bpy.ops.object.transform_apply(location=True, rotation=True, scale=True)

    # Move object to (0,0,0)
    source_object.location = (0, 0, 0)
    set_base_to_origin(source_object)
    bpy.ops.object.transform_apply()

    # check if target_poly_count is more than source_poly_count
    source_surface_area = find_surface_area(source_object)
    logger.debug("TOTAL SURFACE AREA: " + str(source_surface_area))
    min_local_poly_count = 100
    initial_poly_count = 5000
    additional_polys_per_square_meter = 150
    target_poly_count = (
        initial_poly_count + additional_polys_per_square_meter * source_surface_area
    )
    logger.debug("TARGET POLY-COUNT: " + str(target_poly_count))
    if source_surface_area > 8:
        texture_size = 1024
    elif source_surface_area > 1:
        texture_size = 1024
    else:
        texture_size = 512

    logger.debug("Creating target object...")
    # Duplicate source object to create target object
    bpy.ops.object.duplicate()
    target_object = bpy.context.selected_objects[0]
    bpy.ops.object.shade_smooth()

    # Separate objects by continguous elements into long string, and remerge them (Necessary for target-bake regardless of decimation)
    # (You have to reorganize source objects as well in order to maintain the proper alignment of source and target objects)
    logger.debug(
        "Separating source and target objects by contiguous elements, stringing them out, and remerging them..."
    )

    # KEEP THIS AS SMALL AS POSSIBLE! LONG STRINGS OF SEPARATED ELEMENTS IMPACT BOTH DECIMATION AND BAKE QUALITY, IN WAYS THAT THEY LOGICALLY SHOULDN'T!
    element_spacing_amount = 1

    bpy.ops.object.select_all(action="DESELECT")
    source_object.select_set(True)
    bpy.context.view_layer.objects.active = source_object
    source_object.name = "source_object"
    bpy.ops.mesh.separate(type="LOOSE")
    source_objects = bpy.context.selected_objects

    logger.debug(f"SOURCE-OBJECTS LENGTH: {str(len(source_objects))}")
    for i in range(0, len(source_objects)):
        source_objects[i].name = "object_" + str(i).zfill(4) + "_source"
        source_objects[i].location = (
            element_spacing_amount * i,
            element_spacing_amount * i,
            element_spacing_amount * i,
        )
        source_objects[i].select_set(True)
    bpy.context.view_layer.objects.active = bpy.context.selected_objects[0]
    bpy.ops.object.join()
    source_object = bpy.context.selected_objects[0]

    bpy.ops.object.select_all(action="DESELECT")
    target_object.select_set(True)
    bpy.context.view_layer.objects.active = target_object
    target_object.name = "target_object"
    bpy.ops.mesh.separate(type="LOOSE")
    target_objects = bpy.context.selected_objects

    bpy.ops.object.select_all(action="DESELECT")
    logger.debug(f"TARGET-OBJECTS LENGTH: {str(len(target_objects))}")
    for i in range(0, len(target_objects)):
        target_objects[i].name = "object_" + str(i).zfill(4) + "_target"
        target_objects[i].location = (
            element_spacing_amount * i,
            element_spacing_amount * i,
            element_spacing_amount * i,
        )
        target_objects[i].select_set(True)
    bpy.context.view_layer.objects.active = bpy.context.selected_objects[0]
    bpy.ops.object.join()
    target_object = bpy.context.selected_objects[0]

    # DECIMATION PROCESS

    # Get polygon count
    source_poly_count = len(target_object.data.polygons)
    logger.debug(
        f"POLYGON COUNT PRE-DECIMATION: {source_poly_count} (Target is {target_poly_count})"
    )

    # Calculate whether decimating it to fulfill the calculated polygon density is necessary
    if source_poly_count > target_poly_count:
        logger.debug("Poly-count limit exceeded. Now decimating...")

        decimation_iter_current = 0
        decimation_iter_max = 1

        # ITERATIVE COLLAPSE DECIMATION
        while (
            target_poly_count + 10 < len(target_object.data.polygons)
            and decimation_iter_current < decimation_iter_max
        ):
            # Find mesh's minimum decimation threshold, to determine whether extra weld is necessary
            bpy.ops.object.duplicate()
            dec_test_object = bpy.context.selected_objects[0]
            bpy.context.view_layer.objects.active = dec_test_object

            dec_mod_name = "Decimate_" + str(decimation_iter_current).zfill(4)
            bpy.ops.object.modifier_add(type="DECIMATE")
            bpy.context.object.modifiers[-1].name = dec_mod_name
            bpy.context.object.modifiers[dec_mod_name].ratio = 0
            bpy.context.object.modifiers[dec_mod_name].use_collapse_triangulate = True
            bpy.ops.object.modifier_apply(modifier=dec_mod_name)
            dec_min = len(dec_test_object.data.polygons)
            bpy.ops.object.delete()
            logger.debug(f"MINIMUM DECIMATION POLY-COUNT: {str(dec_min)}")

            target_object.select_set(True)
            bpy.context.view_layer.objects.active = target_object

            # FALLBACK: Extra vertex-weld step, if necessary. Check if this mesh is a temperamental diva that won't decimate without a preemptive vertex-merge, and then add some extra buffer
            buffer_coefficient = 1.5
            if dec_min * buffer_coefficient > target_poly_count:
                logger.debug(
                    f"Additional weld required. Pre: {str(len(target_object.data.vertices))}"
                )
                weld_vertices(vertex_selection=("nonborder"), distance_threshold=0.001)
                logger.debug(f"Post: {str(len(target_object.data.vertices))}")
                # Adding "squeaky-axle" coefficient to difficult-to-decimate asset, to strike balance between decent quality and some amount of decimation
                squeaky_axle_coefficient = 1.5
                target_poly_count = squeaky_axle_coefficient * dec_min
            else:
                logger.debug(
                    "No additional weld necessary. Proceeding to decimation..."
                )

            decimation_ratio = target_poly_count / len(target_object.data.polygons)

            logger.debug(
                f"DECIMATION RATIO: {str(target_poly_count)} / {str(len(target_object.data.polygons))} = {str(decimation_ratio)}"
            )

            dec_mod_name = "Decimate_" + str(decimation_iter_current).zfill(4)
            bpy.ops.object.modifier_add(type="DECIMATE")
            bpy.context.object.modifiers[-1].name = dec_mod_name
            bpy.context.object.modifiers[dec_mod_name].ratio = decimation_ratio
            bpy.context.object.modifiers[dec_mod_name].use_collapse_triangulate = True
            bpy.ops.object.modifier_apply(modifier=dec_mod_name)
            logger.debug(
                f"POST-DECIMATION POLY-COUNT: {str(len(target_object.data.polygons))}"
            )

            decimation_iter_current += 1
    else:
        logger.debug("Poly-count limit subceeded. Skipping decimation...")

    # Create UV map
    bpy.ops.object.select_all(action="DESELECT")

    logger.debug("Creating new UV layout...")
    create_uv_map(target_object, texture_size)

    # MATERIAL CREATION

    # For every material of the source-object, disconnect the Metallic channel, then set it to 0 (this is subject to change once Metallic channels start getting baked)
    if len(source_object.material_slots) > 0:
        for mat_slot in source_object.material_slots:
            # check if the material has a node tree
            if mat_slot.material.node_tree:
                # get the output node of the node tree
                output_node = mat_slot.material.node_tree.nodes.get("Material Output")
                if output_node is not None:
                    input_surface = output_node.inputs.get("Surface")
                    if input_surface.is_linked:
                        for input in output_node.inputs:
                            bsdf_node = input_surface.links[0].from_node
                            if bsdf_node.type == "BSDF_PRINCIPLED":
                                logger.debug(f"BSDF node found in mat {mat_slot.name}")
                                # bsdf_node = mat_slot.material.node_tree.nodes.get("BSDF_PRINCIPLED")
                                metallic_input = bsdf_node.inputs["Metallic"]
                                if metallic_input.is_linked:
                                    # Iterate over all links to the 'Metallic' input
                                    for link in metallic_input.links:
                                        # Disconnect the link
                                        mat_slot.material.node_tree.links.remove(link)
                                metallic_input.default_value = 0
                                break
                            else:
                                logger.debug(
                                    f"BSDF node not found in mat {mat_slot.name}"
                                )
                    else:
                        logger.debug(f"BSDF node not found in mat {mat_slot.name}")
            else:
                logger.debug(f"mat {mat_slot.name} doesn't have a node tree")
    else:
        logger.debug(f"mat not found")

    # Set up new material for target object
    bake_mat = bpy.data.materials.new(name=object_name + "_mat")
    bake_mat.use_nodes = True
    bake_mat_bsdf = bake_mat.node_tree.nodes["Principled BSDF"]

    bake_mat_ti_albedo = bake_mat.node_tree.nodes.new(type="ShaderNodeTexImage")
    bake_mat_ti_albedo.image = bpy.data.images.new(
        "Target_Object_Albedo_Bake", texture_size, texture_size
    )
    # bpy.data.images["Target_Object_Albedo_Bake"].source = 'FILE'
    albedo_texture = bpy.data.images.new(
        str(object_name) + "_albedo", width=texture_size, height=texture_size
    )
    bake_mat.node_tree.links.new(
        bake_mat_ti_albedo.outputs["Color"], bake_mat_bsdf.inputs["Base Color"]
    )

    bake_mat_bsdf.inputs["Specular"].default_value = 0

    bake_mat_ti_normal = bake_mat.node_tree.nodes.new(type="ShaderNodeTexImage")
    bake_mat_ti_normal.image = bpy.data.images.new(
        "Target_Object_Normal_Bake", texture_size, texture_size
    )
    # bpy.data.images["Target_Object_Albedo_Bake"].source = 'FILE'
    bake_mat_ti_normal.image.colorspace_settings.name = "Non-Color"

    bake_mat_nm = bake_mat.node_tree.nodes.new(type="ShaderNodeNormalMap")
    bake_mat.node_tree.links.new(
        bake_mat_ti_normal.outputs["Color"], bake_mat_nm.inputs["Color"]
    )
    bake_mat.node_tree.links.new(
        bake_mat_nm.outputs["Normal"], bake_mat_bsdf.inputs["Normal"]
    )

    bake_mat_ti_emission = bake_mat.node_tree.nodes.new(type="ShaderNodeTexImage")
    bake_mat_ti_emission.image = bpy.data.images.new(
        "Target_Object_Emission_Bake", texture_size, texture_size
    )
    emission_texture = bpy.data.images.new(
        str(object_name) + "_emission", width=texture_size, height=texture_size
    )
    bake_mat.node_tree.links.new(
        bake_mat_ti_emission.outputs["Color"], bake_mat_bsdf.inputs["Emission"]
    )

    # Apply new material to target object
    bpy.context.view_layer.objects.active = target_object
    for i in range(0, len(target_object.material_slots)):
        bpy.ops.object.material_slot_remove()
    bpy.ops.object.material_slot_add()
    target_object.data.materials[0] = bake_mat

    logger.debug(
        "Source and target objects strung out and remerged. Running bake from source to target..."
    )
    logger.debug(f"ATLAS TEXTURE SIZE: {str(texture_size)} x {str(texture_size)}")
    # Set up baking parameters
    bpy.ops.object.select_all(action="DESELECT")
    source_object.select_set(True)
    target_object.select_set(True)
    bpy.context.view_layer.objects.active = target_object

    bpy.context.scene.render.engine = engine
    bpy.context.scene.render.bake.use_pass_direct = False
    bpy.context.scene.render.bake.use_pass_indirect = False
    bpy.context.scene.render.bake.use_selected_to_active = True
    bpy.context.scene.render.bake.cage_extrusion = (
        0.01 * annotation_dict["scale"] + 0.01
    )
    logger.debug("CAGE EXTRUSION: " + str(0.02 * annotation_dict["scale"] + 0.01))
    bpy.context.scene.render.bake.margin = texture_size

    # Execute source-to-target object bake
    bpy.ops.object.select_all(action="DESELECT")
    source_object.select_set(True)
    target_object.select_set(True)
    bpy.context.view_layer.objects.active = target_object

    bake_mat.node_tree.nodes.active = bake_mat_ti_albedo
    bpy.ops.object.bake(type="DIFFUSE")

    albedo_map_name = "albedo.png"
    # Save out albedo map texture
    data_block = bpy.data.images["Target_Object_Albedo_Bake"]
    logger.debug(f"Saving {albedo_map_name}...")
    albedo_save_path = os.path.join(output_dir, albedo_map_name)
    data_block.save_render(filepath=albedo_save_path)

    bake_mat.node_tree.nodes.active = bake_mat_ti_normal

    bpy.ops.object.bake(type="NORMAL")

    normal_map_name = "normal.png"
    # Save out normal map texture
    data_block = bpy.data.images["Target_Object_Normal_Bake"]
    logger.debug(f"Saving {normal_map_name}...")
    normal_save_path = os.path.join(output_dir, normal_map_name)
    data_block.save_render(filepath=normal_save_path)

    bake_mat.node_tree.nodes.active = bake_mat_ti_emission

    bpy.ops.object.bake(type="EMIT")

    emission_map_name = "emission.png"
    # Save out emission map texture
    data_block = bpy.data.images["Target_Object_Emission_Bake"]
    logger.debug(f"Saving {emission_map_name}...")
    emission_save_path = os.path.join(output_dir, emission_map_name)
    data_block.save_render(filepath=emission_save_path)

    albedo_path = (
        albedo_map_name
        if relative_texture_paths
        else os.path.join(output_dir, f"{albedo_map_name}")
    )
    normal_path = (
        normal_map_name
        if relative_texture_paths
        else os.path.join(output_dir, f"{normal_map_name}")
    )
    emission_path = (
        emission_map_name
        if relative_texture_paths
        else os.path.join(output_dir, f"{emission_map_name}")
    )

    # save_path = os.path.join(output_dir, f"{object_name}.json")
    json_save_path = get_json_save_path(output_dir, object_name)
    picklegz_save_path = get_picklegz_save_path(output_dir, object_name)

    # De-stringing decimated and baked target object (and source object, for reference)
    bpy.ops.object.select_all(action="DESELECT")
    source_object.select_set(True)
    bpy.context.view_layer.objects.active = source_object
    bpy.ops.mesh.separate(type="LOOSE")
    source_objects = bpy.context.selected_objects

    bpy.ops.object.select_all(action="DESELECT")
    for i in range(0, len(source_objects)):
        source_objects[i].name = "object_" + str(i).zfill(4) + "_source"
        source_objects[i].location = (
            element_spacing_amount * -i,
            element_spacing_amount * -i,
            element_spacing_amount * -i,
        )
        source_objects[i].select_set(True)
    bpy.context.view_layer.objects.active = bpy.context.selected_objects[0]
    bpy.ops.object.join()
    source_object = bpy.context.selected_objects[0]

    bpy.ops.object.select_all(action="DESELECT")
    target_object.select_set(True)
    bpy.context.view_layer.objects.active = target_object
    bpy.ops.mesh.separate(type="LOOSE")
    target_objects = bpy.context.selected_objects

    bpy.ops.object.select_all(action="DESELECT")
    for i in range(0, len(target_objects)):
        target_objects[i].name = "object_" + str(i).zfill(4) + "_target"
        target_objects[i].location = (
            element_spacing_amount * -i,
            element_spacing_amount * -i,
            element_spacing_amount * -i,
        )
        target_objects[i].select_set(True)
    bpy.context.view_layer.objects.active = bpy.context.selected_objects[0]
    bpy.ops.object.join()
    target_object = bpy.context.selected_objects[0]
    target_object.name = object_name

    # Delete source object (Comment when iterating (to use as reference comparison), uncomment for final rollout)
    bpy.data.objects.remove(source_object)

    target_object.select_set(True)
    bpy.context.view_layer.objects.active = target_object

    # Ensure that edges will be soft in Unity Engine
    polygons = target_object.data.polygons
    polygons.foreach_set("use_smooth", [True] * len(polygons))
    bpy.ops.object.mode_set(mode="EDIT")
    bpy.ops.mesh.select_all(action="SELECT")
    bpy.ops.mesh.mark_sharp(clear=True)
    # Correct normals (Not necessary)
    # bpy.ops.mesh.normals_make_consistent(inside=False)
    # bpy.ops.object.mode_set(mode="OBJECT")
    # Select all faces (Necessary for correct face normal direction, for some reason)
    bpy.ops.mesh.select_all(action="SELECT")
    bpy.ops.object.mode_set(mode="OBJECT")

    # Correct for json export, which causes a rotation of -90 degrees around the x-axis in Unity and a x-axis flip
    mirror_object(target_object)

    if save_obj:
        obj_filename = os.path.join(output_dir, f"{object_name}.obj")
        blend_file_path = bpy.data.filepath
        obj_materials = False
        bpy.ops.export_scene.obj(
            filepath=obj_filename,
            check_existing=True,
            axis_forward="-Z",
            axis_up="Y",
            filter_glob="*.obj;*.mtl",
            use_selection=False,
            use_animation=False,
            use_mesh_modifiers=True,
            use_edges=True,
            use_smooth_groups=False,
            use_smooth_groups_bitflags=False,
            use_normals=True,
            use_uvs=True,
            use_materials=obj_materials,
            use_triangles=True,
            use_nurbs=False,
            use_vertex_groups=False,
            use_blen_objects=True,
            group_by_object=False,
            group_by_material=False,
            keep_vertex_order=False,
            global_scale=1,
            path_mode="AUTO",
        )

    rotate_for_unity(target_object, export=True)

    visibility_points = get_visibility_points(target_object, visualize=True)

    if not save_as_json:
        save_pickle_gzip(
            asset_name=object_name,
            save_path=picklegz_save_path,
            visibility_points=visibility_points,
            albedo_path=albedo_path,
            normal_path=normal_path,
            emission_path=emission_path,
            receptacle=receptacle,
        )
    else:
        save_json(
            asset_name=object_name,
            save_path=json_save_path,
            visibility_points=visibility_points,
            albedo_path=albedo_path,
            normal_path=normal_path,
            emission_path=emission_path,
            receptacle=receptacle,
        )

    # Re-orient object post-export, for visual feedback
    mirror_object(target_object)
    rotate_for_unity(target_object, export=False)
    bpy.ops.object.select_all(action="DESELECT")

    bpy.data.objects["vis_points"].select_set(True)
    vispoints = bpy.context.selected_objects[0]
    mirror_object(vispoints)
    rotate_for_unity(vispoints, export=False)


# ALVARO What's this for?
if __name__ == "__main__":
    logging.basicConfig(level=logging.INFO, format=FORMAT)

    parser = argparse.ArgumentParser()
    parser.add_argument(
        "--object_path",
        type=str,
        required=True,
        help="Path to the object file",
    )
    parser.add_argument("--output_dir", type=str, required=True)
    parser.add_argument(
        "--engine", type=str, default="CYCLES", choices=["CYCLES", "BLENDER_EEVEE"]
    )

    parser.add_argument(
        "--annotations",
        type=str,
        default="",
        help="Path to annotations file for object metadata, if this path is a directory,"
        " will assume annotations can be found at os.path.basename(object_path.replace('.glb', '.json.gz')).",
    )

    parser.add_argument(
        "--receptacle", action="store_true", help="Whether the object is a receptacle."
    )

    parser.add_argument(
        "--relative_texture_paths",
        action="store_true",
        help="Save textures as relative paths.",
    )

    parser.add_argument("--obj", action="store_true")

    parser.add_argument("--save_as_json", action="store_true")

    argv = sys.argv[sys.argv.index("--") + 1 :]
    args = parser.parse_args(argv)
    glb_to_thor(
        object_path=args.object_path,
        output_dir=args.output_dir,
        engine=args.engine,
        annotations_file=args.annotations,
        save_obj=args.obj,
        save_as_json=args.save_as_json,
        relative_texture_paths=args.relative_texture_paths,
    )<|MERGE_RESOLUTION|>--- conflicted
+++ resolved
@@ -745,33 +745,23 @@
     save_as_json=False,
     relative_texture_paths=True,
 ):
-<<<<<<< HEAD
-=======
-    max_side_length_meters = 1
-    annotations = {}
-    if annotations_file is not None and annotations_file != "":
-        with open(annotations_file, "r") as f:
-            annotations = json.load(f)
-
->>>>>>> 610ba359
     logging.basicConfig(level=logging.DEBUG, format=FORMAT)
 
     object_name, ext = os.path.splitext(os.path.basename(object_path))
 
-    annotations_path = annotations
-    if annotations_path == "":
+    if annotations_file == "":
         annotation_dict = {
             "scale": 1,
             "pose_z_rot_angle": 0,
             "z_axis_scale": True,
             "ref_category": "Objaverse",
         }
-    elif os.path.isdir(annotations_path):
-        annotations_path = os.path.join(annotations_path, f"{object_name}.json.gz")
-        with gzip.open(annotations_path, "rt") as f:
+    elif os.path.isdir(annotations_file):
+        annotations_file = os.path.join(annotations_file, f"{object_name}.json.gz")
+        with gzip.open(annotations_file, "rt") as f:
             annotation_dict = json.load(f)
     else:
-        with open(annotations_path, "r") as f:
+        with open(annotations_file, "r") as f:
             annotation_dict = json.load(f)
 
         if object_name in annotation_dict:
