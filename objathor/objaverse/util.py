import json
import os
import shutil
import logging
from collections import OrderedDict
from sys import platform
from typing import Tuple
from io import BytesIO

import numpy as np
from filelock import FileLock

logger = logging.getLogger(__name__)

<<<<<<< HEAD

=======
>>>>>>> 2689f2d3
def compress_image_to_ssim_threshold(
    input_path: str,
    output_path: str,
    threshold: float,
    min_quality: int = 20,
    max_quality: int = 95,
) -> Tuple[int, float]:
    """
    Saves an image in the JPEG format at the lowest possible quality level without
    decreasing the Structural Similarity Index (SSIM) below a specified threshold.

    This function utilizes a binary search algorithm to find the optimal JPEG quality level
    between `min_quality` and `max_quality`. It ensures that the SSIM of the compressed image
    compared to the original does not fall below the provided `threshold`.
    The final image is saved at the determined quality level to the `output_path`.

    Args:
        input_path (str): Path to the input image file.
        output_path (str): Path where the compressed image will be saved.
        threshold (float): The minimum acceptable SSIM value.
        min_quality (int, optional): The minimum quality level to consider for compression.
                                     Defaults to 20.
        max_quality (int, optional): The maximum quality level to consider for compression.
                                     Defaults to 95.

    Returns:
        tuple: A tuple containing two elements:
               - int: The quality level at which the image was saved.
               - float: The SSIM between the original and compressed image.

    Raises:
        AssertionError: If the input image is not in RGB format.

    Note:
        If the `threshold` cannot be reached at any quality level (i.e. it is too high) then the
        image is saved at `max_quality`.

    Example:
        >>> compress_image_to_ssim_threshold("path/to/original.png", "path/to/compressed.jpg", 0.9)
        (85, 0.912)
    """
    from skimage.metrics import structural_similarity as ssim
    from PIL import Image

    # Load the image inside the function
    original_img = Image.open(input_path).convert("RGB")
    original_img_np = np.array(original_img)
    assert original_img_np.shape[2] == 3
    left = min_quality  # Let's never go below this quality level
    right = max_quality  # Let's never go above this quality level
    # If we can't find a quality level that meets the threshold, we save at
    # 95 quality, not 100 because we never want to save at 100% quality regardless of what SSIM says (too big)
    best_quality = max_quality
    while left <= right:
        mid = (left + right) // 2
        with BytesIO() as f:
            original_img.save(f, "JPEG", quality=mid)
            f.seek(0)
            compressed_img = Image.open(f).convert("RGB")
            compressed_img_np = np.array(compressed_img)
        s = ssim(original_img_np, compressed_img_np, channel_axis=2)
        if s >= threshold:
            best_quality = mid
            right = mid - 1
        else:
            left = mid + 1
    # Save the image with the best quality found
    original_img.save(output_path, "JPEG", quality=best_quality)
    # Return the quality level and the SSIM
    return best_quality, s


class OrderedDictWithDefault(OrderedDict):
    def __init__(self, default_class):
        self.default_class = default_class

    def __missing__(self, key):
        value = self.default_class()
        self[key] = value
        return value


def get_msgpack_save_path(out_dir, object_name):
    return os.path.join(out_dir, f"{object_name}.msgpack")


def get_msgpackgz_save_path(out_dir, object_name):
    return os.path.join(out_dir, f"{object_name}.msgpack.gz")


def get_json_save_path(out_dir, object_name):
    return os.path.join(out_dir, f"{object_name}.json")


def get_picklegz_save_path(out_dir, object_name):
    return os.path.join(out_dir, f"{object_name}.pkl.gz")


def get_gz_save_path(out_dir, object_name):
    return os.path.join(out_dir, f"{object_name}.gz")


def load_existing_thor_metadata_file(out_dir):
    path = os.path.join(out_dir, f"thor_metadata.json")
    if not os.path.exists(path):
        return None

    with open(path, "r") as f:
        return json.load(f)


def get_existing_thor_asset_file_path(out_dir, object_name, force_extension=None):
    OrderedDict()
    possible_paths = OrderedDict(
        [
            (".json", get_json_save_path(out_dir, object_name)),
            (".msgpack.gz", get_msgpackgz_save_path(out_dir, object_name)),
            (".msgpack", get_msgpack_save_path(out_dir, object_name)),
            (".pickle.gz", get_picklegz_save_path(out_dir, object_name)),
            (".gz", get_gz_save_path(out_dir, object_name)),
        ]
    )
    path = None
    if force_extension is not None:
        if force_extension in possible_paths:
            path = possible_paths[force_extension]
            if os.path.exists(path):
                return path
        else:
            raise Exception(
                f"Invalid extension `{force_extension}` for {object_name}. Supported: {possible_paths.keys}"
            )
    else:
        for path in possible_paths.values:
            if os.path.exists(path):
                return path
    raise Exception(f"Could not find existing THOR object file for {object_name}")


def load_existing_thor_asset_file(out_dir, object_name):
    path = get_existing_thor_asset_file_path(out_dir, object_name)
    if path.endswith(".pkl.gz"):
        import compress_pickle

        return compress_pickle.load(path)
    elif path.endswith(".gz"):
        import gzip

        with gzip.open(out_msg_gz, "rb") as f:
            unp = f.read()
            if path.endswith(".msgpack.gz"):
                import msgpack

                unp = msgpack.unpackb(unp)
        return json.dumps(unp)
    elif path.endswith(".msgpack"):
        import msgpack

        unp = msgpack.unpackb(unp)
        return json.dumps(unp)
    elif path.endswith(".json"):
        with open(path, "r") as f:
            return json.load(f)
    else:
        raise NotImplementedError(f"Unsupported file extension for path: {path}")


def save_thor_asset_file(asset_json, save_path: str):
    if save_path.endswith(".msgpack.gz"):
        import msgpack
        import gzip

        packed = msgpack.packb(asset_json)
        with gzip.open(save_path, "wb") as outfile:
            outfile.write(packed)
    elif save_path.endswith(".msgpack"):
        import msgpack

        packed = msgpack.packb(asset_json)
        with open(save_path, "wb") as f:
            json.dump(asset_json, f, indent=2)
    elif save_path.endswith(".gz"):
        import gzip

        with gzip.open(save_path, "wb") as outfile:
            outfile.write(packed)
    elif save_path.endswith(".pkl.gz"):
        import compress_pickle

        compress_pickle.dump(
            obj=asset_json, path=save_path, pickler_kwargs={"protocol": 4}
        )
    elif save_path.endswith(".json"):
        with open(save_path, "w") as f:
            json.dump(asset_json, f, indent=2)
    else:
        raise NotImplementedError(
            f"Unsupported file extension for save path: {save_path}"
        )


def get_blender_installation_path():
    paths = {
        "darwin": [
            "/Applications/Blender.app/Contents/MacOS/blender",
            "/Applications/Blender.app/Contents/MacOS/Blender",
        ],
        "linux": [
            # TODO: Add docker path
            os.path.join(os.path.expanduser("~"), "blender-3.2.2-linux-x64/blender"),
            os.path.join(os.getcwd(), "blender-3.2.2-linux-x64/blender"),
        ],
    }
    paths["linux2"] = paths["linux"]
    if platform in paths:
        for path in paths[platform]:
            if os.path.exists(path):
                return path
        raise Exception("Blender not found.")
    else:
        raise Exception(f'Unsupported platform "{platform}"')


<<<<<<< HEAD
#  TODO: Test and replace create_asset_in_thor as this supports message pack new actions
def create_asset_in_thor_new(
    controller,
    asset_id,
    source_asset_directory,
    copy_to_directory,
    asset_symlink=True,
    verbose=False,
    load_file_in_unity=False,
):
    # Verifies the file exists

    create_prefab_action = {}

    get_existing_thor_asset_file_path(out_dir=source_asset_directory, asset_id=asset_id)

    copy_to_directory = os.path.join(controller._build.base_dir, "processed_models")
    os.makedirs(copy_to_directory, exist_ok=True)

    if verbose:
        logger.info(f"Copying asset to THOR build dir: {copy_to_directory}.")

    build_target_dir = os.path.join(copy_to_directory, asset_id)

    with FileLock(os.path.join(copy_to_directory, f"{asset_id}.lock")):
        if asset_symlink:
            exists = os.path.exists(build_target_dir)
            is_link = os.path.islink(build_target_dir)
            if exists and not is_link:
                # If not a link, delete the full directory
                if verbose:
                    logger.info(f"Deleting old asset dir: {build_target_dir}")
                shutil.rmtree(build_target_dir)
            elif is_link:
                # If not a link, delete it only if its not pointing to the right place
                if os.path.realpath(build_target_dir) != os.path.realpath(
                    source_asset_directory
                ):
                    os.remove(build_target_dir)

            if (not os.path.exists(build_target_dir)) and (
                not os.path.islink(build_target_dir)
            ):
                # Add symlink if it doesn't already exist
                os.symlink(source_asset_directory, build_target_dir)
        else:
            if verbose:
                logger.info("Starting copy and reference modification...")

            if os.path.exists(build_target_dir):
                if verbose:
                    logger.info(f"Deleting old asset dir: {build_target_dir}")
                shutil.rmtree(build_target_dir)

            shutil.copytree(
                source_asset_directory,
                build_target_dir,
                ignore=shutil.ignore_patterns("images", "*.obj", "thor_metadata.json"),
            )

            if verbose:
                logger.info("Copy finished.")
        if not load_file_in_unity:
            create_prefab_action = load_existing_thor_asset_file(
                out_dir=source_asset_directory, object_name=asset_id
            )

    if not load_file_in_unity:
        create_prefab_action["normalTexturePath"] = os.path.join(
            copy_to_directory,
            asset_id,
            os.path.basename(create_prefab_action["normalTexturePath"]),
        )
        create_prefab_action["albedoTexturePath"] = os.path.join(
            copy_to_directory,
            asset_id,
            os.path.basename(create_prefab_action["albedoTexturePath"]),
        )
        if "emissionTexturePath" in create_prefab_action:
            create_prefab_action["emissionTexturePath"] = os.path.join(
                copy_to_directory,
                asset_id,
                os.path.basename(create_prefab_action["emissionTexturePath"]),
            )
    else:
        create_prefab_action = {
            "action": "CreateObjectPrefab",
            "id": "b8d24c146a6844788c0ba6f7b135e99e",
            "dir": copy_to_directory,
        }

    thor_obj_md = load_existing_thor_metadata_file(out_dir=source_asset_directory)
    if thor_obj_md is None:
        if verbose:
            logger.info(
                f"Object metadata for {asset_id} is missing annotations, assuming pickupable."
            )

        create_prefab_action["annotations"] = {
            "objectType": "Undefined",
            "primaryProperty": "CanPickup",
            "secondaryProperties": []
            if create_prefab_action.get("receptacleCandidate", False)
            else ["Receptacle"],
        }
    else:
        create_prefab_action["annotations"] = {
            "objectType": "Undefined",
            "primaryProperty": thor_obj_md["assetMetadata"]["primaryProperty"],
            "secondaryProperties": thor_obj_md["assetMetadata"]["secondaryProperties"],
        }

    evt = controller.step(**create_prefab_action)

    if not evt.metadata["lastActionSuccess"]:
        logger.info(f"Action success: {evt.metadata['lastActionSuccess']}")
        logger.info(f'Error: {evt.metadata["errorMessage"]}')

        logger.info(
            {
                k: v
                for k, v in create_prefab_action.items()
                if k
                in [
                    "action",
                    "name",
                    "receptacleCandidate",
                    "albedoTexturePath",
                    "normalTexturePath",
                ]
            }
        )
    return evt


=======
>>>>>>> 2689f2d3
def create_asset_in_thor(
    controller, uid, asset_directory, asset_symlink=True, verbose=False
):
    # Verifies the file exists
    get_existing_thor_asset_file_path(out_dir=asset_directory, object_name=uid)

    if verbose:
        print(
            f"Copying asset to Thor Build dir: {controller._build.base_dir} tmp: {controller._build.tmp_dir}"
        )

    if asset_symlink:
        build_target_dir = os.path.join(controller._build.base_dir, uid)
        if os.path.exists(build_target_dir):
            if not os.path.islink(build_target_dir):
                if verbose:
                    print(f"--- deleting old {build_target_dir}")
                shutil.rmtree(build_target_dir)
            else:
                tmp_symlink = os.path.join(controller._build.base_dir, "tmp")
                os.symlink(asset_directory, tmp_symlink)
                os.replace(tmp_symlink, build_target_dir)
        else:
            os.symlink(asset_directory, build_target_dir)
    else:
        build_target_dir = os.path.join(controller._build.base_dir, uid)

        if verbose:
            print("Starting copy and reference modification...")
        if os.path.exists(build_target_dir):
            if verbose:
                print(f"--- deleting old {build_target_dir}")
            shutil.rmtree(build_target_dir)

        if os.path.isabs(asset_directory):
            # TODO change json texures content
            asset_json_actions = load_existing_thor_asset_file(
                out_dir=asset_directory, object_name=uid
            )

            asset_json_actions["albedoTexturePath"] = os.path.join(
                uid, os.path.basename(asset_json_actions["albedoTexturePath"])
            )
            asset_json_actions["normalTexturePath"] = os.path.join(
                uid, os.path.basename(asset_json_actions["normalTexturePath"])
            )
            asset_json_actions["emissionTexturePath"] = os.path.join(
                uid, os.path.basename(asset_json_actions["emissionTexturePath"])
            )

            save_thor_asset_file(
                asset_json=asset_json_actions,
                save_path=get_existing_thor_asset_file_path(
                    out_dir=build_target_dir, object_name=uid
                ),
            )

            if verbose:
                print("Reference modification finished.")

        shutil.copytree(
            asset_directory,
            build_target_dir,
            ignore=shutil.ignore_patterns("images", "*.obj", "thor_metadata.json"),
        )

        if verbose:
            print("Copy finished.")

    if verbose:
        print("After copy tree")

<<<<<<< HEAD
    create_prefab_action = load_existing_thor_asset_file(
=======
    create_prefab_action = load_existing_thor_obj_file(
>>>>>>> 2689f2d3
        out_dir=asset_directory, object_name=uid
    )
    evt = controller.step(**create_prefab_action)

    if not evt.metadata["lastActionSuccess"]:
        print(f"Action success: {evt.metadata['lastActionSuccess']}")
        print(f'Error: {evt.metadata["errorMessage"]}')

        print(
            {
                k: v
                for k, v in create_prefab_action.items()
                if k
                in [
                    "action",
                    "name",
                    "receptacleCandidate",
                    "albedoTexturePath",
                    "normalTexturePath",
                    "emissionTexturePath",
                ]
            }
        )

    return evt


def make_single_object_house(
    asset_id,
    instance_id="asset_0",
    skybox_color=(0, 0, 0),
    house_path="./objaverse/data/empty_house.json",
):
    with open(house_path, "r") as f:
        house = json.load(f)

    house["objects"] = [
        {
            "assetId": asset_id,
            "id": instance_id,
            "kinematic": True,
            "position": {"x": 0, "y": 0, "z": 0},
            "rotation": {"x": 0, "y": 0, "z": 0},
            "layer": "Procedural2",
            "material": None,
        }
    ]
    house["proceduralParameters"]["skyboxColor"] = {
        "r": skybox_color[0],
        "g": skybox_color[1],
        "b": skybox_color[2],
    }
    return house


def view_asset_in_thor(
    asset_id,
    controller,
    output_dir,
    rotations=[],
    instance_id="asset_0",
    house_path="./objaverse/data/empty_house.json",
    skybox_color=(0, 0, 0),
):
    from PIL import Image

    house = make_single_object_house(
        asset_id=asset_id,
        instance_id=instance_id,
        house_path=house_path,
        skybox_color=skybox_color,
    )
    evt = controller.step(action="CreateHouse", house=house)

    if not evt.metadata["lastActionSuccess"]:
        print(f"Action success: {evt.metadata['lastActionSuccess']}")
        print(f'Error: {evt.metadata["errorMessage"]}')
        return evt
    evt = controller.step(action="LookAtObjectCenter", objectId=instance_id)

    im = Image.fromarray(evt.frame)
    # os.makedirs(output_dir, exist_ok=True)

    if not os.path.exists(output_dir):
        os.makedirs(output_dir)
    im.save(os.path.join(output_dir, "neutral.jpg"))
    for rotation in rotations:
        evt = controller.step(
            action="RotateObject",
            angleAxisRotation={
                "axis": {
                    "x": rotation[0],
                    "y": rotation[1],
                    "z": rotation[2],
                },
                "degrees": rotation[3],
            },
        )
        im = Image.fromarray(evt.frame)
        im.save(
            os.path.join(
                output_dir,
                f"{rotation[0]}_{rotation[1]}_{rotation[2]}_{rotation[3]}.jpg",
            )
        )
    return evt


def add_visualize_thor_actions(
    asset_id,
    asset_dir,
    instance_id="asset_0",
    house_path="./objaverse/data/empty_house.json",
    house_skybox_color=(0, 0, 0),
):
    # asset_id = os.path.splitext(os.path.basename(output_json))[0]
    actions_json = os.path.join(asset_dir, f"{asset_id}.json")
    house = make_single_object_house(
        asset_id=asset_id,
        instance_id=instance_id,
        house_path=house_path,
        skybox_color=house_skybox_color,
    )

    with open(actions_json, "r") as f:
        actions = json.load(f)
        if isinstance(actions, dict):
            actions = [actions]
        if not isinstance(actions, list):
            raise TypeError(
                f"Json {actions_json} is not a sequence of actions or a dictionary."
            )

    new_actions = [
        actions[0],
        dict(action="CreateHouse", house=house),
        dict(action="LookAtObjectCenter", objectId=instance_id),
    ]
    with open(actions_json, "w") as f:
        json.dump(new_actions, f, indent=2)


def get_receptacle_object_types():
    return {
        "Sink",
        "Cart",
        "Toilet",
        "ToiletPaperHanger",
        "TowelHolder",
        "HandTowelHolder",
        "Bed",
        "Chair",
        "DiningTable",
        "Dresser",
        "Safe",
        "ShelvingUnit",
        "SideTable",
        "Stool",
        "Bowl",
        "CoffeeMachine",
        "Cup",
        "Fridge",
        "GarbageCan",
        "Microwave",
        "Mug",
        "Pan",
        "Plate",
        "Pot",
        "Toaster",
        "Box",
        "CoffeeTable",
        "Desk",
        "ArmChair",
        "Ottoman",
        "Sofa",
        "TVStand",
        "ClothesDryer",
        "CounterTop",
        "WashingMachine",
        "DogBed",
        "Footstool",
        "LaundryHamper",
    }<|MERGE_RESOLUTION|>--- conflicted
+++ resolved
@@ -12,10 +12,6 @@
 
 logger = logging.getLogger(__name__)
 
-<<<<<<< HEAD
-
-=======
->>>>>>> 2689f2d3
 def compress_image_to_ssim_threshold(
     input_path: str,
     output_path: str,
@@ -238,8 +234,6 @@
     else:
         raise Exception(f'Unsupported platform "{platform}"')
 
-
-<<<<<<< HEAD
 #  TODO: Test and replace create_asset_in_thor as this supports message pack new actions
 def create_asset_in_thor_new(
     controller,
@@ -375,8 +369,6 @@
     return evt
 
 
-=======
->>>>>>> 2689f2d3
 def create_asset_in_thor(
     controller, uid, asset_directory, asset_symlink=True, verbose=False
 ):
@@ -449,11 +441,7 @@
     if verbose:
         print("After copy tree")
 
-<<<<<<< HEAD
     create_prefab_action = load_existing_thor_asset_file(
-=======
-    create_prefab_action = load_existing_thor_obj_file(
->>>>>>> 2689f2d3
         out_dir=asset_directory, object_name=uid
     )
     evt = controller.step(**create_prefab_action)
